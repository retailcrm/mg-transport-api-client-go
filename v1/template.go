package v1

import (
	"encoding/json"
	"errors"
	"fmt"
)

// TemplateTypeText is a text template type. There is no other types for now.
const TemplateTypeText = "text"

const (
	// TemplateItemTypeText is a type for text chunk in template.
	TemplateItemTypeText uint8 = iota
	// TemplateItemTypeVar is a type for variable in template.
	TemplateItemTypeVar
)

const (
	// TemplateVarCustom is a custom variable type.
	TemplateVarCustom = "custom"
	// TemplateVarName is a name variable type.
	TemplateVarName = "name"
	// TemplateVarFirstName is a first name variable type.
	TemplateVarFirstName = "first_name"
	// TemplateVarLastName is a last name variable type.
	TemplateVarLastName = "last_name"
)

// templateVarAssoc for checking variable validity, only for internal use.
var templateVarAssoc = map[string]interface{}{
	TemplateVarCustom:    nil,
	TemplateVarName:      nil,
	TemplateVarFirstName: nil,
	TemplateVarLastName:  nil,
}

// Template struct.
type Template struct {
<<<<<<< HEAD
	Code      string         `json:"code"`
	ChannelID uint64         `json:"channel_id,omitempty"`
	Name      string         `json:"name"`
	Enabled   bool           `json:"enabled,omitempty"`
	Type      string         `json:"type"`
	Template  []TemplateItem `json:"template"`
	Lang      string         `json:"lang,omitempty"`
	Category  string         `json:"category,omitempty"`
=======
	Code         string         `json:"code"`
	ChannelID    uint64         `json:"channel_id,omitempty"`
	Name         string         `json:"name"`
	Enabled      bool           `json:"enabled,omitempty"`
	Type         string         `json:"type"`
	Template     []TemplateItem `json:"template"`
	HeaderParams *HeaderParams  `json:"headerParams,omitempty"`
	Footer       *string        `json:"footer,omitempty"`
	ButtonParams []ButtonParam  `json:"buttonParams,omitempty"`
>>>>>>> a547d051
}

// TemplateItem is a part of template.
type TemplateItem struct {
	Type    uint8
	Text    string
	VarType string
}

// MarshalJSON controls how TemplateItem will be marshaled into JSON.
func (t TemplateItem) MarshalJSON() ([]byte, error) {
	switch t.Type {
	case TemplateItemTypeText:
		return json.Marshal(t.Text)
	case TemplateItemTypeVar:
		// {} case, fast output without marshaling
		if t.VarType == "" || t.VarType == TemplateVarCustom {
			return []byte("{}"), nil
		}

		return json.Marshal(map[string]interface{}{
			"var": t.VarType,
		})
	}

	return nil, errors.New("unknown TemplateItem type")
}

// UnmarshalJSON will correctly unmarshal TemplateItem.
func (t *TemplateItem) UnmarshalJSON(b []byte) error {
	var obj interface{}
	err := json.Unmarshal(b, &obj)
	if err != nil {
		return err
	}

	switch v := obj.(type) {
	case string:
		t.Type = TemplateItemTypeText
		t.Text = v
	case map[string]interface{}:
		// {} case
		if len(v) == 0 {
			t.Type = TemplateItemTypeVar
			t.VarType = TemplateVarCustom
			return nil
		}

		if varTypeCurr, ok := v["var"].(string); ok {
			if _, ok := templateVarAssoc[varTypeCurr]; !ok {
				return fmt.Errorf("invalid placeholder var '%s'", varTypeCurr)
			}

			t.Type = TemplateItemTypeVar
			t.VarType = varTypeCurr
		} else {
			return errors.New("invalid TemplateItem")
		}
	default:
		return errors.New("invalid TemplateItem")
	}

	return nil
}<|MERGE_RESOLUTION|>--- conflicted
+++ resolved
@@ -37,16 +37,6 @@
 
 // Template struct.
 type Template struct {
-<<<<<<< HEAD
-	Code      string         `json:"code"`
-	ChannelID uint64         `json:"channel_id,omitempty"`
-	Name      string         `json:"name"`
-	Enabled   bool           `json:"enabled,omitempty"`
-	Type      string         `json:"type"`
-	Template  []TemplateItem `json:"template"`
-	Lang      string         `json:"lang,omitempty"`
-	Category  string         `json:"category,omitempty"`
-=======
 	Code         string         `json:"code"`
 	ChannelID    uint64         `json:"channel_id,omitempty"`
 	Name         string         `json:"name"`
@@ -56,7 +46,8 @@
 	HeaderParams *HeaderParams  `json:"headerParams,omitempty"`
 	Footer       *string        `json:"footer,omitempty"`
 	ButtonParams []ButtonParam  `json:"buttonParams,omitempty"`
->>>>>>> a547d051
+	Lang         string         `json:"lang,omitempty"`
+	Category     string         `json:"category,omitempty"`
 }
 
 // TemplateItem is a part of template.
